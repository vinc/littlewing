--- conflicted
+++ resolved
@@ -101,9 +101,6 @@
 /// Square type
 pub mod square;
 
-<<<<<<< HEAD
-use std::prelude::v1::*;
-=======
 /// Chess prelude
 pub mod chess {
     pub use attack::Attack;
@@ -115,7 +112,8 @@
     pub use piece_move_notation::PieceMoveNotation;
     pub use search::Search;
 }
->>>>>>> b6df05c8
+
+use std::prelude::v1::*;
 
 /// Return Little Wing's version
 pub fn version() -> String {
