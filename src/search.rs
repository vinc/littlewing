use std::cmp;
use std::thread;
use std::ops::Range;

use color::*;
use piece::*;
use common::*;
use attack::Attack;
use bitboard::BitboardExt;
use eval::Eval;
use fen::FEN;
use game::Game;
use piece_move::PieceMove;
use piece_move_generator::PieceMoveGenerator;
use piece_move_notation::PieceMoveNotation;
use protocols::Protocol;
use transposition::Bound;

/// Search the game
pub trait Search {
    /// Search the number of legal moves at the given depth
    fn perft(&mut self, depth: Depth) -> u64;

    /// Searh the best move at the given depth range
    fn search(&mut self, depths: Range<Depth>) -> Option<PieceMove>;

    /// Searh the best score and move from the root position at the given depth range
    fn search_root(&mut self, depths: Range<Depth>) -> Option<(Score, PieceMove)>;

    /// Searh the best score between alpha and beta from a node position at the given depth
    fn search_node(&mut self, alpha: Score, beta: Score, depth: Depth, ply: usize) -> Score;

    /// Specialized quiescence search
    fn quiescence(&mut self, alpha: Score, beta: Score, depth: Depth, ply: usize) -> Score;

    fn is_mate(&mut self) -> bool;
    fn get_moves(&mut self) -> Vec<PieceMove>;
}

trait SearchExt {
    fn print_debug_init(&self, depth: Depth);
    fn print_thinking_init(&self);
    fn print_thinking(&mut self, depth: Depth, score: Score, m: PieceMove);
    fn get_pv(&mut self, depth: Depth) -> String;
}

impl Search for Game {
    fn perft(&mut self, depth: Depth) -> u64 {
        if depth == 0 {
            1
        } else {
            let side = self.side();
            self.moves.clear();
            let mut r = 0;
            while let Some(m) = self.next_move() {
                self.make_move(m);
                if !self.is_check(side) {
                    r += self.perft(depth - 1);
                }
                self.undo_move(m);
            }
            r
        }
    }

    fn search(&mut self, depths: Range<Depth>) -> Option<PieceMove> {
        self.reset_nodes_count();
        self.reset_current_depth();
        self.tt.reset();

        // NOTE: `clear_all()` will zero everything internally, including
        // ply counter, while `clear()` will just reset the counter for
        // the current ply.
        // By using `clear_all()` we make sure that we can always search
        // very deep, even at the end of a very long game. But we loose
        // the ability to undo moves outside of the search function unless
        // we make a special case in `undo_move` for the root. In that special
        // case we don't decrement the ply counter that is already at 0.
        self.moves.clear_all();

        self.clock.start(self.positions.len());

        let n = self.threads_count;

        if self.is_debug {
            println!("# using {} threads", n);
        }

        if n == 0 {
            return match self.search_root(depths) {
                Some((_, m)) => Some(m),
                None => None
            }
        }

        //self.clock.polling_nodes_count *= n as u64;

        let mut children = Vec::with_capacity(n);

        for i in 0..n {
            let mut clone = self.clone();
            clone.threads_index = i;
            if i > 0 {
                clone.is_search_verbose = false;
                clone.is_debug = false;
            }

            let min_depth = depths.start; // + i as Depth;
            let max_depth = depths.end;

            let builder = thread::Builder::new().
                name(format!("search_{}", i)).
                stack_size(4 << 20);

            children.push(builder.spawn(move || {
                clone.search_root(min_depth..max_depth)
            }).unwrap());
        }

        let mut best_score = -INF;
        let mut best_move = None;
        for child in children {
            if let Some((s, m)) = child.join().unwrap() {
                if s >= best_score {
                    best_score = s;
                    best_move = Some(m);
                }
            }
        }

        best_move
    }

    fn search_root(&mut self, depths: Range<Depth>) -> Option<(Score, PieceMove)> {
        let hash = self.positions.top().hash;
        let side = self.side();
        let ply = 0;

        if self.is_debug {
            self.print_debug_init(depths.start);
        }

        if self.is_search_verbose {
            self.print_thinking_init();
        }

        // Current best move
        let mut best_move = PieceMove::new_null();
        let mut best_score = 0;

        // Keep track of previous values at shallower depths
        let mut best_moves = [PieceMove::new_null(); MAX_PLY];
        let mut best_scores = [0; MAX_PLY];

        debug_assert!(depths.start > 0);
        for mut depth in depths {
            if depth > 1 {
                if depth > self.current_depth() {
                    self.set_current_depth(depth);
                } else if depth < self.current_depth() {
                    continue;
                }

                // Half of the threads should search at depth + 1
                if self.threads_count > 0 && self.threads_index >= self.threads_count / 2 {
                    depth += 1;
                }
            }

            // Mate pruning
            if depth > 6 {
                // Stop the search if the position was already mate at the last
                // 3 previous shallower depths.
                let mut is_mate = true;
                let mut i = 0;
                let inf = INF - (MAX_PLY as Score);
                for d in (0..depth).rev() {
                    let s = best_scores[d as usize];
                    let m = best_moves[d as usize];

                    // Count only the depths that have not been skipped
                    if s != 0 || !m.is_null() {
                        i += 1;
                    }
                    if i > 3 {
                        break;
                    }

                    if -inf < s && s < inf {
                        is_mate = false;
                        break;
                    }
                }
                if is_mate {
                    break;
                }
            }

            let mut alpha = -INF;
            let beta = INF;

            self.moves.clear();
            if !best_move.is_null() {
                self.moves.add_move(best_move);
            }

            let mut has_legal_moves = false;
            while let Some(m) = self.next_move() {
                // Discard search at this depth if time is out
                if self.clock.poll(self.nodes_count()) {
                    break;
                }

                // Discard search at this depth if another thread finished it
                if 1 < depth && depth < self.current_depth() {
                    break;
                }

                self.make_move(m);
                let score = -self.search_node(-beta, -alpha, depth - 1, ply + 1);
                if !self.is_check(side) {
                    has_legal_moves = true;
                    self.inc_nodes_count();
                    if score > alpha {
                        if self.is_search_verbose && !self.clock.poll(self.nodes_count()) {
                            // TODO: skip the first thousand nodes to gain time?

                            self.tt.set(hash, depth, score, m, Bound::Exact);

                            // Get the PV line from the TT.
                            self.print_thinking(depth, score, m);
                        }
                        alpha = score;
                        best_scores[depth as usize] = score;
                        best_moves[depth as usize] = m;
                    }
                }
                self.undo_move(m);
            }

            if 1 < depth && depth < self.current_depth() {
                continue;
            }

            // Break from iterative deepening
            if !has_legal_moves || self.clock.poll(self.nodes_count()) {
                //println!("# thread #{} is leaving iterative deepening at depth {}", self.threads_index, depth);
                break;
            }

            // Save the best move only if we found one and if we still have
            // some time left after the search at this depth.
            if !best_moves[depth as usize].is_null() {
                best_move = best_moves[depth as usize];
                best_score = best_scores[depth as usize];

                self.tt.set(hash, depth, best_score, best_move, Bound::Exact);
            }

        }

        self.clock.stop();

        if self.is_debug {
            let t = self.clock.elapsed_time();
            let n = self.nodes_count();
            let nps = (n as f64) / ((t as f64) / 1000.0);
            if self.is_search_verbose {
                println!();
            }
            println!("# {:15} {:>8}", "score:", best_score);
            println!("# {:15} {:>8} ms", "time:", t);
            println!("# {:15} {:>8} ({:.2e} nps)", "nodes:", n, nps);
            self.tt.print_stats();
        }

        if best_move.is_null() {
            None
        } else {
            Some((best_score, best_move))
        }
    }

    fn search_node(&mut self, mut alpha: Score, mut beta: Score, depth: Depth, ply: usize) -> Score {
        if self.clock.poll(self.nodes_count()) {
            return 0;
        }

        if depth == 0 {
            return self.quiescence(alpha, beta, depth - 1, ply + 1);
        }

        // Detect draw by threefold repetitions and fifty-moves rule
        if self.positions.is_draw() {
            return 0;
        }

        let hash = self.positions.top().hash;
        let side = self.side();
        let is_null_move = !self.positions.top().null_move_right;
        let is_pv = alpha != beta - 1;

        let mut best_move = PieceMove::new_null();
        let mut best_score = alpha;
        let old_alpha = alpha; // To test if best score raise initial alpha

        // Try to get the best move from transposition_table table
        if let Some(t) = self.tt.get(hash) {
            if !is_pv && t.depth() >= depth {
                match t.bound() {
                    Bound::Exact => {
                        return t.score();
                    },
                    Bound::Lower => {
                        if t.score() > alpha {
                            alpha = t.score();
                        }
                    },
                    Bound::Upper => {
                        if t.score() < beta {
                            beta = t.score();
                        }
                    }
                }
                if alpha >= beta {
                    return t.score();
                }
            }

            best_move = t.best_move();
        }

        let is_in_check = self.is_check(side);

        // Null Move Pruning (NMP)
        let pieces_count = self.bitboard(side).count();
        let pawns_count = self.bitboard(side | PAWN).count();
        let is_pawn_ending = pieces_count == pawns_count + 1; // pawns + king

        let nmp_allowed =
            !is_in_check &&
            !is_null_move &&
            !is_pv &&
            !is_pawn_ending;

        if nmp_allowed {
            let r = cmp::min(depth - 1, 3);
            let m = PieceMove::new_null();
            self.make_move(m);
            self.positions.disable_null_move();
            let score = -self.search_node(-beta, -beta + 1, depth - r - 1, ply + 1);
            self.positions.enable_null_move();
            self.undo_move(m);

            if score >= beta {
                return score;
            }
        }

        // Internal Iterative Deepening (IID)
        //
        // If we didn't get a best move from the transposition_table table,
        // get it by searching the position at a reduced depth.
        let iid_allowed = is_pv && best_move.is_null();

        if iid_allowed && depth > 3 {
            self.search_node(-beta, -alpha, depth / 2, ply + 1);

            if let Some(t) = self.tt.get(hash) {
                best_move = t.best_move();
            }
        }

        self.moves.clear();
        if !best_move.is_null() {
            self.moves.add_move(best_move);
        }

        let eval = self.eval_material(side) - self.eval_material(side ^ 1);

        let mut has_legal_moves = false;
        let mut is_first_move = true;
        while let Some(m) = self.next_move() {
            self.make_move(m);

            if self.is_check(side) {
                self.undo_move(m);
                continue;
            }

            self.inc_nodes_count();
            has_legal_moves = true;

            let mut score;
            if is_first_move {
                // Search the first move with the full window
                score = -self.search_node(-beta, -alpha, depth - 1, ply + 1);

                best_score = score;
                best_move = m;
                is_first_move = false;
            } else {
                let is_giving_check = self.is_check(side ^ 1);
                let mut r = 0; // Depth reduction

                // Futility Pruning (FP)
                let fp_allowed =
                    !is_pv &&
                    !is_in_check &&
                    !is_giving_check &&
                    !m.is_capture() &&
                    !m.is_promotion();

<<<<<<< HEAD
                if fp_allowed && depth == 1 {
                    let margin = 100;
                    let score = self.eval_material(side) - self.eval_material(side ^ 1);

                    if score + margin < alpha {
=======
                if fp_allowed && depth < 6 {
                    let margin = 100 * depth as Score;
                    if eval + margin < alpha {
>>>>>>> 96c1263a
                        self.undo_move(m);
                        continue;
                    }
                }

                // Late Move Reduction (LMR)
                let lmr_allowed =
                    !is_pv &&
                    !is_in_check &&
                    !is_giving_check &&
                    !m.is_capture() &&
                    !m.is_promotion();

                if lmr_allowed && depth > 2 {
                    r += 1; // Do the search at a reduced depth
                }

                // Search the other moves with the reduced window
                score = -self.search_node(-alpha - 1, -alpha, depth - r - 1, ply + 1);

                if alpha < score && score < beta {
                    // Re-search with the full window
                    score = -self.search_node(-beta, -alpha, depth - 1, ply + 1);
                }
            }

            self.undo_move(m);

            if score > alpha {
                if score >= beta {
                    if !m.is_capture() {
                        self.moves.add_killer_move(m);
                    }
                    self.tt.set(hash, depth, score, m, Bound::Lower);
                    return score;
                }

                alpha = score;
                best_score = score;
                best_move = m;
            }
        }

        // TODO: could we just use `best_move.is_null()` ?
        if !has_legal_moves { // End of game
            if is_in_check {
                return -INF + (ply as Score); // Checkmate
            } else {
                return 0; // Stalemate
            }
        }

        if !best_move.is_null() {
            let bound = if best_score > old_alpha {
                Bound::Exact
            } else {
                Bound::Upper
            };
            self.tt.set(hash, depth, best_score, best_move, bound);
        }

        alpha
    }

    fn quiescence(&mut self, mut alpha: Score, mut beta: Score, depth: Depth, ply: usize) -> Score {
        // Time limit abort
        if self.clock.poll(self.nodes_count()) {
            return 0;
        }

        // Static evaluation
        let eval = self.eval();

        // Maximum depth abort
        if ply >= MAX_PLY {
            return eval;
        }

        // Delta pruning
        let delta = 1000; // Queen value
        if eval < alpha - delta {
            return alpha;
        }

        // Stand pat pruning
        if eval > alpha {
            if eval >= beta {
                return eval;
            }

            alpha = eval;
        }

        let hash = self.positions.top().hash;
        let side = self.side();
        let old_alpha = alpha;
        let mut best_move = PieceMove::new_null();

        if let Some(t) = self.tt.get(hash) {
            if t.depth() >= depth { // This node has already been searched
                match t.bound() {
                    Bound::Exact => {
                        return t.score();
                    },
                    Bound::Lower => {
                        if t.score() > alpha {
                            alpha = t.score();
                        }
                    },
                    Bound::Upper => {
                        if t.score() < beta {
                            beta = t.score();
                        }
                    }
                }
                if alpha >= beta {
                    return t.score();
                }
            }

            best_move = t.best_move();
        }

        self.moves.clear();
        if !best_move.is_null() {
            self.moves.add_move(best_move);
        }
        while let Some(m) = self.next_capture() {
            self.make_move(m);

            if self.is_check(side) {
                self.undo_move(m);
                continue;
            }
            self.inc_nodes_count();

            let score = -self.quiescence(-beta, -alpha, depth - 1, ply + 1);

            self.undo_move(m);

            if score > alpha {
                if score >= beta {
                    self.tt.set(hash, depth, score, m, Bound::Lower);
                    return score;
                }
                alpha = score;
                best_move = m;
            }
        }

        if !best_move.is_null() {
            let bound = if alpha > old_alpha {
                Bound::Exact
            } else {
                Bound::Upper
            };
            self.tt.set(hash, depth, alpha, best_move, bound);
        }

        alpha
    }

    fn is_mate(&mut self) -> bool {
        let side = self.side();
        self.moves.clear();
        while let Some(m) = self.next_move() {
            self.make_move(m);
            let is_legal = !self.is_check(side);
            self.undo_move(m);
            if is_legal {
                return false;
            }
        }
        true
    }

    fn get_moves(&mut self) -> Vec<PieceMove> {
        let mut res = Vec::new();
        let side = self.side();
        self.moves.clear();
        while let Some(m) = self.next_move() {
            self.make_move(m);
            if !self.is_check(side) {
                res.push(m);
            }
            self.undo_move(m);
        }
        res
    }
}

impl SearchExt for Game {
    fn print_debug_init(&self, depth: Depth) {
        println!("# FEN {}", self.to_fen());
        println!("# allocating {} ms to move", self.clock.allocated_time());
        println!("# starting search at depth {}", depth);
        println!();
    }

    fn print_thinking_init(&self) {
        if self.protocol != Protocol::UCI {
            println!("  {:>3}  {:>5}  {:>6}  {:>9}  {}", "ply", "score", "time", "nodes", "pv");
        }
    }

    fn print_thinking(&mut self, depth: Depth, score: Score, m: PieceMove) {
        self.undo_move(m);

        let time = self.clock.elapsed_time();
        let nodes = self.nodes_count();
        let mut pv = self.get_pv(depth);

        match self.protocol {
            Protocol::UCI => {
                println!("info depth {} score cp {} time {} nodes {} pv {}", depth, score, time, nodes, pv);
            },
            Protocol::XBoard | Protocol::CLI => {
                if self.side() == BLACK {
                    let fm = self.positions.fullmoves();
                    pv = format!("{}. ... {}", fm, pv);
                }

                // Split PV over multiple lines of 80 chars max in CLI mode
                if self.protocol == Protocol::CLI {
                    let mut width = 34;
                    let mut lines = Vec::new();
                    let mut line = Vec::new();
                    for chunk in pv.trim().split(" ").collect::<Vec<&str>>().chunks(3) {
                        let s = chunk.join(" ");
                        if width + s.len() >= 80 {
                            width = 34;
                            lines.push(line.join(" "));
                            line.clear();
                        }
                        width += s.len() + 1;
                        line.push(s);
                    }
                    if line.len() > 0 {
                        lines.push(line.join(" "));
                    }
                    pv = lines.join(&format!("{:<34}", "\n"));
                }

                println!("  {:>3}  {:>5}  {:>6}  {:>9}  {}", depth, score, time / 10, nodes, pv);
            }
        }

        self.make_move(m);
    }

    fn get_pv(&mut self, depth: Depth) -> String {
        let is_san_format = self.protocol != Protocol::UCI;

        if depth == 0 {
            return String::new();
        }

        let mut res = vec![];
        let mut m = PieceMove::new_null();

        let side = self.side();
        let hash = self.positions.top().hash;
        if let Some(t) = self.tt.get(hash) {
            m = t.best_move();

            if is_san_format && side == WHITE {
                let fm = self.positions.fullmoves();
                res.push(format!("{}.", fm));
            }

            // TODO: put the rest of the code here (if the compiler allow it)
        }

        if !m.is_null() {
            let cur = if is_san_format {
                self.move_to_san(m)
            } else {
                m.to_lan()
            };
            self.make_move(m);

            let pv = &self.get_pv(depth - 1);
            let sep = if is_san_format && self.is_check(side ^ 1) {
                if pv == "#" { "" } else { "+ " }
            } else {
                " "
            };
            res.push(format!("{}{}{}", cur, sep, pv));

            self.undo_move(m);
        } else if self.is_check(side) {
            if is_san_format {
                res.push("#".into());
            }
        }

        res.join(" ")
    }
}

#[cfg(test)]
mod tests {
    use color::*;
    use piece::*;
    use square::*;
    use common::*;
    use bitboard::BitboardExt;
    use clock::Clock;
    use eval;
    use fen::FEN;
    use game::Game;
    use piece_move::PieceMove;
    use piece_move_generator::PieceMoveGenerator;
    use piece_move_notation::PieceMoveNotation;
    use search::Search;

    #[test]
    fn test_perft() {
        let mut game = Game::new();

        // Initial position
        game.load_fen(DEFAULT_FEN).unwrap();
        assert_eq!(game.perft(1), 20);
        assert_eq!(game.perft(2), 400);
        assert_eq!(game.perft(3), 8902);
        assert_eq!(game.perft(4), 197281);

        let fen = "7k/8/8/p7/1P6/8/8/7K b - - 0 1";
        game.load_fen(fen).unwrap();
        assert_eq!(game.perft(1), 5);

        let fen = "k6K/8/8/b6b/8/8/8/8 b - - 0 1";
        game.load_fen(fen).unwrap();
        assert_eq!(game.perft(1), 17);

        let fen = "8/2p5/3p4/KP5r/1R3p1k/8/4P1P1/8 w - -";
        game.load_fen(fen).unwrap();
        assert_eq!(game.perft(1), 14);
        assert_eq!(game.perft(2), 191);
        assert_eq!(game.perft(3), 2812);

        let fen = "r3k2r/Pppp1ppp/1b3nbN/nP6/BBP1P3/q4N2/Pp1P2PP/R2Q1RK1 w kq - 0 1";
        game.load_fen(fen).unwrap();
        assert_eq!(game.perft(1), 6);
        assert_eq!(game.perft(2), 264);
        assert_eq!(game.perft(3), 9467);

        let fen = "r2q1rk1/pP1p2pp/Q4n2/bbp1p3/Np6/1B3NBn/pPPP1PPP/R3K2R b KQ - 0 1";
        game.load_fen(fen).unwrap();
        assert_eq!(game.perft(1), 6);
        assert_eq!(game.perft(2), 264);
        assert_eq!(game.perft(3), 9467);

        // Kiwipete position
        let fen = "r3k2r/p1ppqpb1/bn2pnp1/3PN3/1p2P3/2N2Q1p/PPPBBPPP/R3K2R w KQkq -";
        game.load_fen(fen).unwrap();
        assert_eq!(game.perft(1), 48);
        assert_eq!(game.perft(2), 2039);
        assert_eq!(game.perft(3), 97862);

        let fen = "rnbqkb1r/pp1p1ppp/2p5/4P3/2B5/8/PPP1NnPP/RNBQK2R w KQkq - 0 6";
        game.load_fen(fen).unwrap();
        assert_eq!(game.perft(1), 42);
        assert_eq!(game.perft(2), 1352);
        assert_eq!(game.perft(3), 53392);
    }

    #[test]
    fn test_search_node() {
        let fen = "4k3/8/4q3/8/8/4Q3/8/4K3 w - - 0 1";
        let mut game = Game::from_fen(fen).unwrap();

        game.reset_nodes_count();
        game.clock = Clock::new(1, 5 * 1000); // 5 seconds
        game.clock.start(game.positions.len());

        let ply = 0;
        let alpha = -INF;
        let beta = INF;

        for depth in 1..5 {
            let score = game.search_node(alpha, beta, depth, ply + 1);

            assert!(score >= eval::QUEEN_VALUE);
        }
    }

    #[test]
    fn test_stalemate() {
        let mut game = Game::from_fen("4k3/4P3/4K3/8/8/8/8/ b - - 0 1").unwrap();

        game.reset_nodes_count();
        game.clock = Clock::new(1, 5 * 1000); // 5 seconds
        game.clock.start(game.positions.len());

        let ply = 0;
        let alpha = -INF;
        let beta = INF;

        for depth in 1..5 {
            let score = game.search_node(alpha, beta, depth, ply + 1);
            assert_eq!(score, 0);
        }
    }

    #[test]
    fn test_threefold_repetition() {
        // Fischer vs Petrosian (1971)
        let mut game = Game::from_fen("8/pp3p1k/2p2q1p/3r1P1Q/5R2/7P/P1P2P2/7K w - - 1 30").unwrap();
        let moves = vec!["h5e2", "f6e5", "e2h5", "e5f6", "h5e2", "d5e5", "e2d3", "e5d5", "d3e2"];
        for s in moves {
            let m = game.move_from_lan(s);
            game.make_move(m);
            game.history.push(m);
        }

        game.reset_nodes_count();
        game.clock = Clock::new(1, 5 * 1000); // 5 seconds
        game.clock.start(game.positions.len());

        let ply = 0;
        let alpha = -INF;
        let beta = INF;

        for depth in 1..5 {
            let score = game.search_node(alpha, beta, depth, ply + 1);
            assert_eq!(score, 0);
        }
    }

    #[test]
    fn test_fifty_move_rule() {
        // Timman vs Lutz (1995)
        let mut game = Game::from_fen("8/7k/8/1r3KR1/5B2/8/8/8 w - - 105 122").unwrap();

        game.reset_nodes_count();
        game.clock = Clock::new(1, 5 * 1000); // 5 seconds
        game.clock.start(game.positions.len());

        let ply = 0;
        let alpha = -INF;
        let beta = INF;

        for depth in 1..5 {
            let score = game.search_node(alpha, beta, depth, ply + 1);
            assert_eq!(score, 0);
        }
    }

    #[test]
    fn test_search() {
        let fen = "2k4r/ppp3pp/8/2b2p1P/PPP2p2/N4P2/3r2K1/1q5R w - - 4 29";
        let best_move = PieceMove::new(G2, H3, QUIET_MOVE);
        let mut game = Game::from_fen(fen).unwrap();
        game.clock = Clock::new(1, 5 * 1000); // 5 seconds
        let m = game.search(1..10).unwrap();
        assert_eq!(m.to_string(), best_move.to_string());


        let fen = "r1bq2rk/pp3pbp/2p1p1pQ/7P/3P4/2PB1N2/PP3PPR/2KR4 w - -";
        let best_move = PieceMove::new(H6, H7, CAPTURE);
        let mut game = Game::from_fen(fen).unwrap();
        game.clock = Clock::new(1, 5 * 1000); // 5 seconds
        let m = game.search(1..10).unwrap();
        assert_eq!(m.to_string(), best_move.to_string());


        let fen = "1n6/2rp3p/5Bpk/2p1P3/p1P2P2/5K2/PPB3P1/R6R b - - 0 1";
        let mut game = Game::from_fen(fen).unwrap();
        game.clock = Clock::new(1, 1 * 1000); // 1 seconds
        assert_eq!(game.search(1..10), None);
    }

    #[test]
    fn test_bug_promotion() {
        let fen = "5n2/1k4P1/8/8/8/8/6K1/8 w - - 0 1";
        let mut game = Game::from_fen(fen).unwrap();

        let m = PieceMove::new(G7, G8, KNIGHT_PROMOTION);
        game.make_move(m);
        //assert!(!game.bitboards[WHITE as usize].get(G7));
        game.bitboards[(WHITE | PAWN) as usize].debug();
        assert!(!game.bitboards[(WHITE | PAWN) as usize].get(G8));
        game.undo_move(m);
        game.bitboards[(WHITE | PAWN) as usize].debug();
        assert!(!game.bitboards[(WHITE | PAWN) as usize].get(G8));

        let m = PieceMove::new(G7, F8, KNIGHT_PROMOTION_CAPTURE);
        game.make_move(m);
        game.bitboards[(WHITE | PAWN) as usize].debug();
        assert!(!game.bitboards[(WHITE | PAWN) as usize].get(F8));
        game.undo_move(m);
        game.bitboards[(WHITE | PAWN) as usize].debug();
        assert!(!game.bitboards[(WHITE | PAWN) as usize].get(F8));
    }

    #[test]
    fn test_repetitions() {
        let fen = "7r/k7/7p/r2p3P/p2PqB2/2R3P1/5K2/3Q3R w - - 25 45";
        let mut game = Game::from_fen(fen).unwrap();

        let m1 = PieceMove::new(F2, G1, QUIET_MOVE);
        let m2 = PieceMove::new(A7, B7, QUIET_MOVE);
        let m3 = PieceMove::new(G1, F2, QUIET_MOVE);
        let m4 = PieceMove::new(B7, A7, QUIET_MOVE);
        game.make_move(m1);
        game.make_move(m2);
        game.make_move(m3);
        game.make_move(m4);
        game.make_move(m1);
        game.make_move(m2);
        game.make_move(m3);
        game.make_move(m4);
        game.clock = Clock::new(1, 1000); // 1 second
        let m = game.search(1..10).unwrap();
        assert!(m != m1);
    }

    #[test]
    fn test_null_move_pruning() {
        // Zugzwang #1
        let fen = "1q1k4/2Rr4/8/2Q3K1/8/8/8/8 w - - 0 1";
        let mut game = Game::from_fen(fen).unwrap();
        game.clock = Clock::new(1, 5000); // 1 second
        let m = game.search(1..100).unwrap();
        assert_eq!(m, PieceMove::new(G5, H6, QUIET_MOVE));

        // Zugzwang #2
        /*
        //FIXME: this position takes too long at the moment
        let fen = "8/8/p1p5/1p5p/1P5p/8/PPP2K1p/4R1rk w - - 0 1";
        let mut game = Game::from_fen(fen).unwrap();
        game.clock = Clock::new(1, 1000); // 1 second
        let m = game.search(1..100).unwrap();
        assert_eq!(m, PieceMove::new(E1, F1, QUIET_MOVE));
        */
    }

    #[test]
    fn test_is_mate() {
        let fen = "rnbqkbnr/pppp1ppp/8/4p3/6P1/5P2/PPPPP2P/RNBQKBNR b KQkq g3 0 2";
        let mut game = Game::from_fen(fen).unwrap();
        assert!(!game.is_mate());
        game.make_move(PieceMove::new(D8, H4, QUIET_MOVE));
        assert!(game.is_mate());
    }

    #[test]
    fn test_get_moves() {
        let mut game = Game::from_fen("8/8/8/8/r7/1k6/8/K7 w - - 0 1").unwrap();
        assert_eq!(game.get_moves(), vec![PieceMove::new(A1, B1, QUIET_MOVE)])
    }
}<|MERGE_RESOLUTION|>--- conflicted
+++ resolved
@@ -411,17 +411,9 @@
                     !m.is_capture() &&
                     !m.is_promotion();
 
-<<<<<<< HEAD
-                if fp_allowed && depth == 1 {
-                    let margin = 100;
-                    let score = self.eval_material(side) - self.eval_material(side ^ 1);
-
-                    if score + margin < alpha {
-=======
                 if fp_allowed && depth < 6 {
                     let margin = 100 * depth as Score;
                     if eval + margin < alpha {
->>>>>>> 96c1263a
                         self.undo_move(m);
                         continue;
                     }
