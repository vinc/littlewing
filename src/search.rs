--- conflicted
+++ resolved
@@ -102,22 +102,6 @@
             }
         }
 
-<<<<<<< HEAD
-        //self.clock.polling_nodes_count *= n as u64;
-
-        let mut children = Vec::with_capacity(n);
-
-        for i in 0..n {
-            let mut clone = self.clone();
-            clone.threads_index = i;
-            if i > 0 {
-                clone.is_search_verbose = false;
-                clone.is_debug = false;
-            }
-
-            let min_depth = depths.start; // + i as Depth;
-            let max_depth = depths.end;
-=======
         #[cfg(not(feature = "std"))]
         unreachable!();
 
@@ -131,7 +115,6 @@
                     clone.is_search_verbose = false;
                     clone.is_debug = false;
                 }
->>>>>>> 3e29c45b
 
                 let min_depth = depths.start; // TODO: + i as usize;
                 let max_depth = depths.end;
@@ -140,33 +123,24 @@
                     name(format!("search_{}", i)).
                     stack_size(4 << 20);
 
-<<<<<<< HEAD
-        let mut best_score = -INF;
-        let mut best_move = None;
-        for child in children {
-            if let Some((s, m)) = child.join().unwrap() {
-                if s >= best_score {
-                    best_score = s;
-                    best_move = Some(m);
-                }
-            }
-        }
-
-        best_move
-=======
                 children.push(builder.spawn(move || {
                     clone.search_root(min_depth..max_depth)
                 }).unwrap());
             }
 
-            let mut res = Vec::with_capacity(n);
+            let mut best_score = -INF;
+            let mut best_move = None;
             for child in children {
-                res.push(child.join().unwrap());
-            }
-
-            res[0] // best move found by the first thread
-        }
->>>>>>> 3e29c45b
+                if let Some((s, m)) = child.join().unwrap() {
+                    if s >= best_score {
+                        best_score = s;
+                        best_move = Some(m);
+                    }
+                }
+            }
+
+            best_move
+        }
     }
 
     fn search_root(&mut self, depths: Range<Depth>) -> Option<(Score, PieceMove)> {
@@ -301,12 +275,9 @@
 
         }
 
-<<<<<<< HEAD
         self.clock.stop();
 
-=======
         #[cfg(feature = "std")]
->>>>>>> 3e29c45b
         if self.is_debug {
             let t = self.clock.elapsed_time();
             let n = self.nodes_count();
