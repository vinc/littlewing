--- conflicted
+++ resolved
@@ -1,10 +1,7 @@
 use std::fmt;
-<<<<<<< HEAD
 use std::sync::Arc;
 use std::sync::atomic::{AtomicUsize, Ordering};
-=======
 use colored::Colorize;
->>>>>>> f40d8458
 
 use color::*;
 use piece::*;
